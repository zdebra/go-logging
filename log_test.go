package logging

import (
	"bytes"
	"fmt"
	"os"
	"path"
	"runtime"
	"strings"
	"testing"
	"time"

	"github.com/DramaFever/raven-go"
)

func getFilePath() string {
	var name []string
	_, filename, _, _ := runtime.Caller(1)
	filename = path.Dir(filename)
	if testing.Coverage() > 0 {
		gopath := strings.Split(os.Getenv("GOPATH"), ":")
		for _, p := range gopath {
			newFilename := strings.TrimPrefix(filename, path.Join(p, "src")+"/")
			if newFilename != filename {
				filename = newFilename
				break
			}
		}
		name = append(name, filename, "_test", "_obj_test")
	} else {
		name = append(name, filename)
	}
	name = append(name, "log.go")
	return path.Join(name...)
}

func TestLevelIncludes(t *testing.T) {
	type levelTest struct {
		// logLevel is the level configured on the log
		// stmtLevel is the level the statement is logged with
		// includes is whether or not the statment should be logged
		logLevel, stmtLevel Level
		includes            bool
	}
	levelTests := []levelTest{
		{logLevel: DebugLvl, stmtLevel: DebugLvl, includes: true},
		{logLevel: DebugLvl, stmtLevel: InfoLvl, includes: true},
		{logLevel: DebugLvl, stmtLevel: WarnLvl, includes: true},
		{logLevel: DebugLvl, stmtLevel: ErrorLvl, includes: true},
		{logLevel: InfoLvl, stmtLevel: DebugLvl, includes: false},
		{logLevel: InfoLvl, stmtLevel: InfoLvl, includes: true},
		{logLevel: InfoLvl, stmtLevel: WarnLvl, includes: true},
		{logLevel: InfoLvl, stmtLevel: ErrorLvl, includes: true},
		{logLevel: WarnLvl, stmtLevel: DebugLvl, includes: false},
		{logLevel: WarnLvl, stmtLevel: InfoLvl, includes: false},
		{logLevel: WarnLvl, stmtLevel: WarnLvl, includes: true},
		{logLevel: WarnLvl, stmtLevel: ErrorLvl, includes: true},
		{logLevel: ErrorLvl, stmtLevel: DebugLvl, includes: false},
		{logLevel: ErrorLvl, stmtLevel: InfoLvl, includes: false},
		{logLevel: ErrorLvl, stmtLevel: WarnLvl, includes: false},
		{logLevel: ErrorLvl, stmtLevel: ErrorLvl, includes: true},
	}
	for _, test := range levelTests {
		includes := test.logLevel.includes(test.stmtLevel)
		if includes != test.includes {
			t.Errorf("Expected %s.Includes(%s) to be %t, got %t", test.logLevel, test.stmtLevel, test.includes, includes)
		}
	}
}

func TestLevelAsSentryLevel(t *testing.T) {
	conversionTests := map[Level]raven.Severity{
		DebugLvl: raven.DEBUG,
		InfoLvl:  raven.INFO,
		WarnLvl:  raven.WARNING,
		ErrorLvl: raven.ERROR,
	}
	for lvl, sev := range conversionTests {
		result := lvl.asSentryLevel()
		if result != sev {
			t.Errorf("Expected %s to be raven severity %s, got %s instead", lvl, sev, result)
		}
	}
}

func TestItoa(t *testing.T) {
	testInts := map[int]string{
		0:       "0",
		1:       "1",
		2:       "2",
		3:       "3",
		4:       "4",
		5:       "5",
		6:       "6",
		7:       "7",
		8:       "8",
		9:       "9",
		10:      "10",
		20:      "20",
		30:      "30",
		40:      "40",
		50:      "50",
		60:      "60",
		70:      "70",
		80:      "80",
		90:      "90",
		100:     "100",
		200:     "200",
		300:     "300",
		400:     "400",
		500:     "500",
		1000:    "1000",
		2000:    "2000",
		3000:    "3000",
		10000:   "10000",
		100000:  "100000",
		1000000: "1000000",
	}
	for i, a := range testInts {
		var b []byte
		var wid int
		switch {
		case i < 10:
			wid = 1
		case i >= 10 && i < 100:
			wid = 2
		case i >= 100 && i < 1000:
			wid = 3
		case i >= 1000 && i < 10000:
			wid = 4
		case i >= 10000 && i < 100000:
			wid = 5
		case i >= 100000 && i < 1000000:
			wid = 6
		case i >= 1000000:
			wid = 7
		}
		itoa(&b, i, wid)
		if string(b) != a {
			t.Errorf("Expected %d to be %s, got %s instead\n", i, a, string(b))
		}
	}
}

func TestFormatHeader(t *testing.T) {
	type header struct {
		now   time.Time
		file  string
		line  int
		level Level
	}
	headers := map[string]header{
		"2015-07-02T13:28:42 [WARN] /my/test/file.go:145: ": {
			now:   time.Date(2015, time.July, 2, 13, 28, 42, 0, time.UTC),
			file:  "/my/test/file.go",
			line:  145,
			level: WarnLvl,
		},
	}
	for out, in := range headers {
		var buf []byte
		formatHeader(&buf, in.now, in.file, in.line, in.level)
		if string(buf) != out {
			t.Errorf("Expected output to be '%s', got '%s' from %+v\n", out, string(buf), in)
		}
	}
}

func TestOutput(t *testing.T) {
	var buf bytes.Buffer
	log, err := New(DebugLvl, &buf, "", nil)
	if err != nil {
		t.Fatalf("Unexpected error: %+v\n", err)
	}
	err = log.output(0, "My test output", InfoLvl)
	if err != nil {
		t.Errorf("Unexpected error: %+v\n", err)
	}
	year, month, day := time.Now().Date()
	hour, minute, second := time.Now().Clock()
<<<<<<< HEAD
	path := strings.TrimRight(os.Getenv("GOPATH"), "/") + "/src/github.com/DramaFever/go-logging/log.go"
	line := 472
	if testing.Coverage() > 0 {
		path = "github.com/DramaFever/go-logging/_test/_obj_test/log.go"
		line = 577
=======
	file := getFilePath()
	line := 471
	if testing.Coverage() > 0 {
		line = 576
>>>>>>> 5f62fa2b
	}
	expected := fmt.Sprintf("%04d-%02d-%02dT%02d:%02d:%02d [%s] %s:%d: %s\n", year, month, day, hour, minute, second, InfoLvl, file, line, "My test output")
	if buf.String() != expected {
		t.Errorf("Expected output to be '%s', got '%s' instead\n", expected, buf.String())
	}
}

func TestHelpers(t *testing.T) {
	var buf bytes.Buffer
	type levelTest struct {
		// logLevel is the level configured on the log
		// stmtLevel is the level the statement is logged with
		// includes is whether or not the statment should be logged
		logLevel, stmtLevel Level
		includes            bool
	}
	log, err := New(DebugLvl, &buf, "", nil)
	if err != nil {
		t.Fatal("Unexpected error:", err)
	}
	log = log.WithCallDepth(-2)

	levelTests := []levelTest{
		{logLevel: DebugLvl, stmtLevel: DebugLvl, includes: true},
		{logLevel: DebugLvl, stmtLevel: InfoLvl, includes: true},
		{logLevel: DebugLvl, stmtLevel: WarnLvl, includes: true},
		{logLevel: DebugLvl, stmtLevel: ErrorLvl, includes: true},
		{logLevel: InfoLvl, stmtLevel: DebugLvl, includes: false},
		{logLevel: InfoLvl, stmtLevel: InfoLvl, includes: true},
		{logLevel: InfoLvl, stmtLevel: WarnLvl, includes: true},
		{logLevel: InfoLvl, stmtLevel: ErrorLvl, includes: true},
		{logLevel: WarnLvl, stmtLevel: DebugLvl, includes: false},
		{logLevel: WarnLvl, stmtLevel: InfoLvl, includes: false},
		{logLevel: WarnLvl, stmtLevel: WarnLvl, includes: true},
		{logLevel: WarnLvl, stmtLevel: ErrorLvl, includes: true},
		{logLevel: ErrorLvl, stmtLevel: DebugLvl, includes: false},
		{logLevel: ErrorLvl, stmtLevel: InfoLvl, includes: false},
		{logLevel: ErrorLvl, stmtLevel: WarnLvl, includes: false},
		{logLevel: ErrorLvl, stmtLevel: ErrorLvl, includes: true},
	}

	year, month, day := time.Now().Date()
	hour, minute, second := time.Now().Clock()
	file := getFilePath()
	line := 405
	if testing.Coverage() > 0 {
		line = 500
	}
	for pos, test := range levelTests {
		buf.Reset()
		log = log.WithLevel(test.logLevel)
		var f func(...interface{})
		var ff func(string, ...interface{})
		switch test.stmtLevel {
		case DebugLvl:
			f = log.Debug
			ff = log.Debugf
		case InfoLvl:
			f = log.Info
			ff = log.Infof
		case WarnLvl:
			f = log.Warn
			ff = log.Warnf
		case ErrorLvl:
			f = log.Error
			ff = log.Errorf
		default:
			t.Errorf("Unexpected level: %s\n", test.stmtLevel)
		}
		f("Test number", pos)
		line = 406
		if testing.Coverage() > 0 {
<<<<<<< HEAD
			line = 501
=======
			line = 500
>>>>>>> 5f62fa2b
		}
		var expectation string
		if test.includes {
			expectation = fmt.Sprintf("%04d-%02d-%02dT%02d:%02d:%02d [%s] %s:%d: %s %d\n", year, month, day, hour, minute, second, test.stmtLevel, file, line, "Test number", pos)
		} else {
			expectation = ""
		}
		if buf.String() != expectation {
			t.Errorf("Expected `%s`, got `%s` from %#+v\n", expectation, buf.String(), test)
		}

		buf.Reset()
		ff("Test number %d", pos)
		line = 413
		if testing.Coverage() > 0 {
<<<<<<< HEAD
			line = 510
=======
			line = 509
>>>>>>> 5f62fa2b
		}
		if test.includes {
			expectation = fmt.Sprintf("%04d-%02d-%02dT%02d:%02d:%02d [%s] %s:%d: %s %d\n", year, month, day, hour, minute, second, test.stmtLevel, file, line, "Test number", pos)
		} else {
			expectation = ""
		}
		if buf.String() != expectation {
			t.Errorf("Expected `%s`, got `%s` from %#+v\n", expectation, buf.String(), test)
		}
	}
}<|MERGE_RESOLUTION|>--- conflicted
+++ resolved
@@ -178,18 +178,10 @@
 	}
 	year, month, day := time.Now().Date()
 	hour, minute, second := time.Now().Clock()
-<<<<<<< HEAD
-	path := strings.TrimRight(os.Getenv("GOPATH"), "/") + "/src/github.com/DramaFever/go-logging/log.go"
+	file := getFilePath()
 	line := 472
 	if testing.Coverage() > 0 {
-		path = "github.com/DramaFever/go-logging/_test/_obj_test/log.go"
 		line = 577
-=======
-	file := getFilePath()
-	line := 471
-	if testing.Coverage() > 0 {
-		line = 576
->>>>>>> 5f62fa2b
 	}
 	expected := fmt.Sprintf("%04d-%02d-%02dT%02d:%02d:%02d [%s] %s:%d: %s\n", year, month, day, hour, minute, second, InfoLvl, file, line, "My test output")
 	if buf.String() != expected {
@@ -262,11 +254,7 @@
 		f("Test number", pos)
 		line = 406
 		if testing.Coverage() > 0 {
-<<<<<<< HEAD
 			line = 501
-=======
-			line = 500
->>>>>>> 5f62fa2b
 		}
 		var expectation string
 		if test.includes {
@@ -282,11 +270,7 @@
 		ff("Test number %d", pos)
 		line = 413
 		if testing.Coverage() > 0 {
-<<<<<<< HEAD
 			line = 510
-=======
-			line = 509
->>>>>>> 5f62fa2b
 		}
 		if test.includes {
 			expectation = fmt.Sprintf("%04d-%02d-%02dT%02d:%02d:%02d [%s] %s:%d: %s %d\n", year, month, day, hour, minute, second, test.stmtLevel, file, line, "Test number", pos)
